--- conflicted
+++ resolved
@@ -123,13 +123,8 @@
     /// Gets the window width & height via the backbuffer
     pub fn get_client_rect(&self) -> Option<RECT> {
         unsafe {
-<<<<<<< HEAD
             let mut rect: RECT = RECT { ..core::mem::zeroed() };
             if GetClientRect(self.device_creation_parameters.hFocusWindow, &mut rect) != BOOL(0) {
-=======
-            let mut rect: RECT = core::mem::zeroed();
-            if GetWindowRect(self.device_creation_parameters.hFocusWindow, &mut rect) != BOOL(0) {
->>>>>>> acfdfe3c
                 Some(rect)
             } else {
                 None
